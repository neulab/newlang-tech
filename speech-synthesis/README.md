--- conflicted
+++ resolved
@@ -149,21 +149,11 @@
 Check the mean of `MCD` row (lower is better). The score in mcd-rf3.out should be lower than mcd-base.out and decent scores are lower than 7. MCD means lower than 6 are good and you should aim at getting there.
 ## 5. Improving Your System
 
-<<<<<<< HEAD
 Once the system is created, there are several ways to improve it. A major cause of bad scores is mismatch between your prompts and the audio recordings.
-=======
-Once the system is created, there are several ways to improve it.
-1. Look at the lines in `mcd-rf3.out` where magic numbers were used (new_0849) or that had failed (new_1049) as shown below and listen to the corresponding wav files.
-```angular2html
-Warning: det <= 0. Using Prasanna's magic numbers in 3 of 1321 frames
-CG test_resynth new_0849
-
->>>>>>> f4c86d1f
 
 To identify which utterances might be causing the low score, synthesise all the prompts in your `txt.done.data` and generate MCD scores for each of them. 
 Run:
 ```
-<<<<<<< HEAD
  nohup ./bin/do_clustergen parallel utt_by_utt etc/txt.done.data
  nohup ./bin/do_clustergen utt_by_utt_score etc/txt.done.data
 ```
@@ -188,12 +178,5 @@
 * Get better quality recordings with less noise and more consistency if possible .
 
 Repeat the training process after making these changes to improve your synthesizer.
-=======
-  * If the voice talent didn't say the exact words in your txt.done.data file, change your txt.done.data to reflect what was spoken.
-  * If the spelling is different let's say a foreign word or abbreviations, change it to its pronunciation spelling eg `word` to `wad`. 
-2. Listen to the outputs that failed like above and others in your test file and compare with the corresponding recorded audio. If the recorded audio was really bad, you can exclude it from the wav folder in your next run.
-3. Get better quality recordings with less noise and more consistency or just more recordings if possible.
-
->>>>>>> f4c86d1f
 ## 6. Using and Porting your System to a Device
 TODO : How to use flite for Android